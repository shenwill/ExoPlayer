--- conflicted
+++ resolved
@@ -30,14 +30,12 @@
 import com.google.android.exoplayer2.source.MediaSource.MediaPeriodId;
 import com.google.android.exoplayer2.source.TrackGroup;
 import com.google.android.exoplayer2.source.TrackGroupArray;
+import com.google.android.exoplayer2.util.MimeTypes;
 import com.google.android.exoplayer2.util.Util;
 import java.lang.annotation.Documented;
 import java.lang.annotation.Retention;
 import java.lang.annotation.RetentionPolicy;
-import java.util.ArrayList;
 import java.util.Arrays;
-import java.util.List;
-
 import org.checkerframework.checker.nullness.compatqual.NullableType;
 
 /**
@@ -362,8 +360,11 @@
     for (int groupIndex = 0; groupIndex < trackGroups.length; groupIndex++) {
       TrackGroup group = trackGroups.get(groupIndex);
       // Associate the group to a preferred renderer.
-<<<<<<< HEAD
-      int rendererIndex = findRenderer(rendererCapabilities, group);
+      boolean preferUnassociatedRenderer =
+          MimeTypes.getTrackType(group.getFormat(0).sampleMimeType) == C.TRACK_TYPE_METADATA;
+      int rendererIndex =
+          findRenderer(
+              rendererCapabilities, group, rendererTrackGroupCounts, preferUnassociatedRenderer);
       // Evaluate the support that the renderer provides for each track in the group.
       @Capabilities
       int[] rendererFormatSupport =
@@ -375,19 +376,6 @@
       rendererTrackGroups[rendererIndex][rendererTrackGroupCount] = group;
       rendererFormatSupports[rendererIndex][rendererTrackGroupCount] = rendererFormatSupport;
       rendererTrackGroupCounts[rendererIndex]++;
-=======
-      List<Integer> rendererIndexes = findAllRenderers(rendererCapabilities, group);
-      for(int rendererIndex: rendererIndexes) {
-        // Evaluate the support that the renderer provides for each track in the group.
-        int[] rendererFormatSupport = rendererIndex == rendererCapabilities.length
-                ? new int[group.length] : getFormatSupport(rendererCapabilities[rendererIndex], group);
-        // Stash the results.
-        int rendererTrackGroupCount = rendererTrackGroupCounts[rendererIndex];
-        rendererTrackGroups[rendererIndex][rendererTrackGroupCount] = group;
-        rendererFormatSupports[rendererIndex][rendererTrackGroupCount] = rendererFormatSupport;
-        rendererTrackGroupCounts[rendererIndex]++;
-      }
->>>>>>> ad8f6c18
     }
 
     // Create a track group array for each renderer, and trim each rendererFormatSupports entry.
@@ -448,67 +436,68 @@
 
   /**
    * Finds the renderer to which the provided {@link TrackGroup} should be mapped.
-   * <p>
-   * A {@link TrackGroup} is mapped to the renderer that reports the highest of (listed in
-   * decreasing order of support) {@link RendererCapabilities#FORMAT_HANDLED},
-   * {@link RendererCapabilities#FORMAT_EXCEEDS_CAPABILITIES},
-   * {@link RendererCapabilities#FORMAT_UNSUPPORTED_DRM} and
-   * {@link RendererCapabilities#FORMAT_UNSUPPORTED_SUBTYPE}. In the case that two or more renderers
-   * report the same level of support, the renderer with the lowest index is associated.
-   * <p>
-   * If all renderers report {@link RendererCapabilities#FORMAT_UNSUPPORTED_TYPE} for all of the
+   *
+   * <p>A {@link TrackGroup} is mapped to the renderer that reports the highest of (listed in
+   * decreasing order of support) {@link RendererCapabilities#FORMAT_HANDLED}, {@link
+   * RendererCapabilities#FORMAT_EXCEEDS_CAPABILITIES}, {@link
+   * RendererCapabilities#FORMAT_UNSUPPORTED_DRM} and {@link
+   * RendererCapabilities#FORMAT_UNSUPPORTED_SUBTYPE}.
+   *
+   * <p>In the case that two or more renderers report the same level of support, the assignment
+   * depends on {@code preferUnassociatedRenderer}.
+   *
+   * <ul>
+   *   <li>If {@code preferUnassociatedRenderer} is false, the renderer with the lowest index is
+   *       chosen regardless of how many other track groups are already mapped to this renderer.
+   *   <li>If {@code preferUnassociatedRenderer} is true, the renderer with the lowest index and no
+   *       other mapped track group is chosen, or the renderer with the lowest index if all
+   *       available renderers have already mapped track groups.
+   * </ul>
+   *
+   * <p>If all renderers report {@link RendererCapabilities#FORMAT_UNSUPPORTED_TYPE} for all of the
    * tracks in the group, then {@code renderers.length} is returned to indicate that the group was
    * not mapped to any renderer.
    *
    * @param rendererCapabilities The {@link RendererCapabilities} of the renderers.
    * @param group The track group to map to a renderer.
-   * @return The index of the renderer to which the track group was mapped, or
-   *     {@code renderers.length} if it was not mapped to any renderer.
+   * @param rendererTrackGroupCounts The number of already mapped track groups for each renderer.
+   * @param preferUnassociatedRenderer Whether renderers unassociated to any track group should be
+   *     preferred.
+   * @return The index of the renderer to which the track group was mapped, or {@code
+   *     renderers.length} if it was not mapped to any renderer.
    * @throws ExoPlaybackException If an error occurs finding a renderer.
    */
-  private static int findRenderer(RendererCapabilities[] rendererCapabilities, TrackGroup group)
+  private static int findRenderer(
+      RendererCapabilities[] rendererCapabilities,
+      TrackGroup group,
+      int[] rendererTrackGroupCounts,
+      boolean preferUnassociatedRenderer)
       throws ExoPlaybackException {
     int bestRendererIndex = rendererCapabilities.length;
     @FormatSupport int bestFormatSupportLevel = RendererCapabilities.FORMAT_UNSUPPORTED_TYPE;
+    boolean bestRendererIsUnassociated = true;
     for (int rendererIndex = 0; rendererIndex < rendererCapabilities.length; rendererIndex++) {
       RendererCapabilities rendererCapability = rendererCapabilities[rendererIndex];
+      @FormatSupport int formatSupportLevel = RendererCapabilities.FORMAT_UNSUPPORTED_TYPE;
       for (int trackIndex = 0; trackIndex < group.length; trackIndex++) {
         @FormatSupport
-        int formatSupportLevel =
+        int trackFormatSupportLevel =
             RendererCapabilities.getFormatSupport(
                 rendererCapability.supportsFormat(group.getFormat(trackIndex)));
-        if (formatSupportLevel > bestFormatSupportLevel) {
-          bestRendererIndex = rendererIndex;
-          bestFormatSupportLevel = formatSupportLevel;
-          if (bestFormatSupportLevel == RendererCapabilities.FORMAT_HANDLED) {
-            // We can't do better.
-            return bestRendererIndex;
-          }
-        }
+        formatSupportLevel = Math.max(formatSupportLevel, trackFormatSupportLevel);
       }
+      boolean rendererIsUnassociated = rendererTrackGroupCounts[rendererIndex] == 0;
+      if (formatSupportLevel > bestFormatSupportLevel
+          || (formatSupportLevel == bestFormatSupportLevel
+              && preferUnassociatedRenderer
+              && !bestRendererIsUnassociated
+              && rendererIsUnassociated)) {
+        bestRendererIndex = rendererIndex;
+        bestFormatSupportLevel = formatSupportLevel;
+        bestRendererIsUnassociated = rendererIsUnassociated;
+      }
     }
     return bestRendererIndex;
-  }
-
-  private static List<Integer> findAllRenderers(RendererCapabilities[] rendererCapabilities, TrackGroup group)
-          throws ExoPlaybackException {
-    ArrayList<Integer> result = new ArrayList<>();
-    int bestFormatSupportLevel = RendererCapabilities.FORMAT_UNSUPPORTED_TYPE;
-    for (int rendererIndex = 0; rendererIndex < rendererCapabilities.length; rendererIndex++) {
-      RendererCapabilities rendererCapability = rendererCapabilities[rendererIndex];
-      for (int trackIndex = 0; trackIndex < group.length; trackIndex++) {
-        int formatSupportLevel = rendererCapability.supportsFormat(group.getFormat(trackIndex))
-                & RendererCapabilities.FORMAT_SUPPORT_MASK;
-        if (formatSupportLevel > bestFormatSupportLevel) {
-          bestFormatSupportLevel = formatSupportLevel;
-          result.clear();
-        }
-        if (formatSupportLevel == bestFormatSupportLevel) {
-          result.add(rendererIndex);
-        }
-      }
-    }
-    return result;
   }
 
   /**
