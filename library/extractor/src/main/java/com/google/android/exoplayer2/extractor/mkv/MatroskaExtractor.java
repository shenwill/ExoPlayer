--- conflicted
+++ resolved
@@ -195,6 +195,7 @@
   private static final int ID_INFO = 0x1549A966;
   private static final int ID_TIMECODE_SCALE = 0x2AD7B1;
   private static final int ID_DURATION = 0x4489;
+  private static final int ID_FRAME_RATE = 0x2383E3;
   private static final int ID_CLUSTER = 0x1F43B675;
   private static final int ID_TIME_CODE = 0xE7;
   private static final int ID_SIMPLE_BLOCK = 0xA3;
@@ -667,6 +668,7 @@
       case ID_BLOCK_ADDITIONAL:
         return EbmlProcessor.ELEMENT_TYPE_BINARY;
       case ID_DURATION:
+      case ID_FRAME_RATE:
       case ID_SAMPLING_FREQUENCY:
       case ID_PRIMARY_R_CHROMATICITY_X:
       case ID_PRIMARY_R_CHROMATICITY_Y:
@@ -945,6 +947,7 @@
         break;
       case ID_DEFAULT_DURATION:
         getCurrentTrack(id).defaultSampleDurationNs = (int) value;
+        getCurrentTrack(id).frameRate = (float) 1E9 / value;
         break;
       case ID_MAX_BLOCK_ADDITION_ID:
         getCurrentTrack(id).maxBlockAdditionId = (int) value;
@@ -1152,6 +1155,9 @@
     switch (id) {
       case ID_DURATION:
         durationTimecode = (long) value;
+        break;
+      case ID_FRAME_RATE:
+        getCurrentTrack(id).frameRate = (float) value;
         break;
       case ID_SAMPLING_FREQUENCY:
         getCurrentTrack(id).sampleRate = (int) value;
@@ -2149,10 +2155,7 @@
     public int displayWidth = Format.NO_VALUE;
     public int displayHeight = Format.NO_VALUE;
     public int displayUnit = DISPLAY_UNIT_PIXELS;
-<<<<<<< HEAD
     public float frameRate = -1.0f;
-=======
->>>>>>> fd7251ab
     @C.Projection public int projectionType = Format.NO_VALUE;
     public float projectionPoseYaw = 0f;
     public float projectionPosePitch = 0f;
@@ -2232,13 +2235,10 @@
           AvcConfig avcConfig = AvcConfig.parse(new ParsableByteArray(getCodecPrivate(codecId)));
           initializationData = avcConfig.initializationData;
           nalUnitLengthFieldLength = avcConfig.nalUnitLengthFieldLength;
-<<<<<<< HEAD
           if (frameRate < 0) {
             frameRate = avcConfig.frameRate;
           }
-=======
           codecs = avcConfig.codecs;
->>>>>>> fd7251ab
           break;
         case CODEC_ID_H265:
           mimeType = MimeTypes.VIDEO_H265;
@@ -2464,6 +2464,7 @@
             .setRotationDegrees(rotationDegrees)
             .setProjectionData(projectionData)
             .setStereoMode(stereoMode)
+            .setFrameRate(frameRate < 0 ? Format.NO_VALUE : frameRate)
             .setColorInfo(colorInfo);
       } else if (MimeTypes.APPLICATION_SUBRIP.equals(mimeType)
           || MimeTypes.TEXT_SSA.equals(mimeType)
