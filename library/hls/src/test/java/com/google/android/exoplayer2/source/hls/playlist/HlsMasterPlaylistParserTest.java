--- conflicted
+++ resolved
@@ -24,8 +24,8 @@
 import com.google.android.exoplayer2.Format;
 import com.google.android.exoplayer2.ParserException;
 import com.google.android.exoplayer2.metadata.Metadata;
-import com.google.android.exoplayer2.source.hls.HlsMediaSource;
 import com.google.android.exoplayer2.source.hls.HlsTrackMetadataEntry;
+import com.google.android.exoplayer2.source.hls.playlist.HlsMasterPlaylist.Variant;
 import com.google.android.exoplayer2.util.MimeTypes;
 import java.io.ByteArrayInputStream;
 import java.io.IOException;
@@ -195,7 +195,6 @@
           + "#EXT-X-MEDIA:TYPE=SUBTITLES,"
           + "GROUP-ID=\"sub1\",NAME=\"English\",URI=\"s1/en/prog_index.m3u8\"\n";
 
-<<<<<<< HEAD
   private static final String PLAYLIST_WITH_TTML_SUBTITLE =
       " #EXTM3U\n"
           + "\n"
@@ -208,7 +207,7 @@
           + "\n"
           + "#EXT-X-MEDIA:TYPE=AUDIO,GROUP-ID=\"aud1\",NAME=\"English\",URI=\"a1/index.m3u8\"\n"
           + "#EXT-X-MEDIA:TYPE=SUBTITLES,GROUP-ID=\"sub1\",NAME=\"English\",AUTOSELECT=YES,DEFAULT=YES,URI=\"s1/en/prog_index.m3u8\"\n";
-=======
+
   private static final String PLAYLIST_WITH_IFRAME_VARIANTS =
       "#EXTM3U\n"
           + "#EXT-X-VERSION:5\n"
@@ -224,7 +223,6 @@
           + "#EXT-X-STREAM-INF:PROGRAM-ID=1,BANDWIDTH=8940000,RESOLUTION=1920x1080,CODECS=\"mp4a.40.2,avc1.640028\",AUDIO=\"audio-aac\",CLOSED-CAPTIONS=\"cc1\"\n"
           + "8940000/index.m3u8\n"
           + "#EXT-X-I-FRAME-STREAM-INF:BANDWIDTH=1313400,RESOLUTION=1920x1080,CODECS=\"avc1.640028\",URI=\"iframe_1313400/index.m3u8\"\n";
->>>>>>> 8c4d31a9
 
   @Test
   public void parseMasterPlaylist_withSimple_success() throws IOException {
@@ -429,10 +427,14 @@
   @Test
   public void testIFrameVariant() throws IOException {
     HlsMasterPlaylist playlist = parseMasterPlaylist(PLAYLIST_URI, PLAYLIST_WITH_IFRAME_VARIANTS);
-    assertThat(playlist.variants).hasSize(4);
-    assertThat(playlist.iFrameVariants).hasSize(1);
-    assertThat(playlist.iFrameVariants.get(0).format.bitrate).isEqualTo(1313400);
-    assertThat(playlist.iFrameVariants.get(0).format.roleFlags & C.ROLE_FLAG_TRICK_PLAY).isEqualTo(C.ROLE_FLAG_TRICK_PLAY);
+    assertThat(playlist.variants).hasSize(5);
+    for (int i = 0; i < 4; i++) {
+      assertThat(playlist.variants.get(i).format.roleFlags).isEqualTo(0);
+    }
+    Variant iFramesOnlyVariant = playlist.variants.get(4);
+    assertThat(iFramesOnlyVariant.format.bitrate).isEqualTo(1313400);
+    assertThat(iFramesOnlyVariant.format.roleFlags & C.ROLE_FLAG_TRICK_PLAY)
+        .isEqualTo(C.ROLE_FLAG_TRICK_PLAY);
   }
 
   private static Metadata createExtXStreamInfMetadata(HlsTrackMetadataEntry.VariantInfo... infos) {
